<?xml version="1.0" encoding="UTF-8"?>
<!--
  Licensed to the Apache Software Foundation (ASF) under one or more
  contributor license agreements.  See the NOTICE file distributed with
  this work for additional information regarding copyright ownership.
  The ASF licenses this file to You under the Apache License, Version 2.0
  (the "License"); you may not use this file except in compliance with
  the License.  You may obtain a copy of the License at

      http://www.apache.org/licenses/LICENSE-2.0

  Unless required by applicable law or agreed to in writing, software
  distributed under the License is distributed on an "AS IS" BASIS,
  WITHOUT WARRANTIES OR CONDITIONS OF ANY KIND, either express or implied.
  See the License for the specific language governing permissions and
  limitations under the License.
  -->
<beans xmlns:xsi="http://www.w3.org/2001/XMLSchema-instance"
       xmlns:dubbo="http://dubbo.apache.org/schema/dubbo"
       xmlns="http://www.springframework.org/schema/beans"
       xsi:schemaLocation="http://www.springframework.org/schema/beans http://www.springframework.org/schema/beans/spring-beans-4.3.xsd
       http://dubbo.apache.org/schema/dubbo http://dubbo.apache.org/schema/dubbo/dubbo.xsd">

    <!-- provider's application name, used for tracing dependency relationship -->
    <dubbo:application name="demo-provider"/>
    <dubbo:provider tag="tag3"/>

    <!-- use multicast registry center to export service -->
    <dubbo:registry address="zookeeper://127.0.0.1:2181"/>

    <dubbo:servicestore address="zookeeper://127.0.0.1:2181"/>

    <!-- use dubbo protocol to export service on port 20880 -->
<<<<<<< HEAD
    <dubbo:protocol name="dubbo" port="20883"/>
=======
    <dubbo:protocol name="dubbo" port="-1"/>
>>>>>>> 6f70f03f

    <!-- service implementation, as same as regular local bean -->
    <bean id="demoService" class="org.apache.dubbo.demo.provider.DemoServiceImpl"/>

    <!-- declare the service interface to be exported -->
    <dubbo:service interface="org.apache.dubbo.demo.DemoService" ref="demoService"/>

</beans>
<|MERGE_RESOLUTION|>--- conflicted
+++ resolved
@@ -31,11 +31,11 @@
     <dubbo:servicestore address="zookeeper://127.0.0.1:2181"/>
 
     <!-- use dubbo protocol to export service on port 20880 -->
-<<<<<<< HEAD
-    <dubbo:protocol name="dubbo" port="20883"/>
-=======
+
+    <!--<dubbo:protocol name="dubbo" port="20883"/>-->
+
     <dubbo:protocol name="dubbo" port="-1"/>
->>>>>>> 6f70f03f
+
 
     <!-- service implementation, as same as regular local bean -->
     <bean id="demoService" class="org.apache.dubbo.demo.provider.DemoServiceImpl"/>
@@ -43,4 +43,4 @@
     <!-- declare the service interface to be exported -->
     <dubbo:service interface="org.apache.dubbo.demo.DemoService" ref="demoService"/>
 
-</beans>
+</beans>